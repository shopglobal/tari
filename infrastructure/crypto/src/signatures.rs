//! Digital Signature module
//! This module defines generic traits for handling the digital signature operations, agnostic
//! of the underlying elliptic curve implementation

<<<<<<< HEAD
use crate::keys::{PublicKey, SecretKey};
use crate::challenge::Challenge;
use digest::Digest;
use derive_error::Error;
use crate::common::ByteArrayError;
use core::num::flt2dec::Sign;

#[derive(Debug, Error, PartialEq, Eq)]
pub enum SignatureError {
    // An invalid challenge was provided
    InvalidChallenge,
}


#[allow(non_snake_case)]
pub struct Signature<P, K> where
    P: PublicKey<K=K>,
=======
use crate::{
    challenge::Challenge,
    keys::{PublicKey, SecretKey},
};
use derive_error::Error;
use digest::Digest;
use std::ops::{Add, Mul};

#[derive(Debug, Error, PartialEq, Eq)]
pub enum SchnorrSignatureError {
    // An invalid challenge was provided
    InvalidChallenge,
}

#[allow(non_snake_case)]
#[derive(PartialEq, Eq, Copy, Debug, Clone)]
pub struct SchnorrSignature<P, K>
where
    P: PublicKey<K = K>,
>>>>>>> 095ba122
    K: SecretKey,
{
    public_nonce: P,
    signature: K,
}

<<<<<<< HEAD
pub trait SchnorrSignature {
    type Scalar: SecretKey;
    type Point: PublicKey<K=Self::Scalar>;
=======
impl<P, K> SchnorrSignature<P, K>
where
    P: PublicKey<K = K>,
    K: SecretKey,
{
    pub fn new(public_nonce: P, signature: K) -> Self {
        SchnorrSignature { public_nonce, signature }
    }

    pub fn calc_signature_verifier(&self) -> P {
        P::from_secret_key(&self.signature)
    }

    pub fn sign<'a, 'b, D: Digest>(
        secret: K,
        nonce: K,
        challenge: Challenge<D>,
    ) -> Result<Self, SchnorrSignatureError>
    where
        K: Add<Output = K> + Mul<P, Output = P> + Mul<Output = K>,
    {
        // s = r + e.k
        let e = match K::from_vec(&challenge.hash()) {
            Ok(e) => e,
            Err(_) => return Err(SchnorrSignatureError::InvalidChallenge),
        };
        let public_nonce = P::from_secret_key(&nonce);
        let ek = e * secret;
        let s = ek + nonce;
        Ok(Self::new(public_nonce, s))
    }
>>>>>>> 095ba122

    pub fn verify<'a, D: Digest>(&self, public_key: &'a P, challenge: Challenge<D>) -> bool
    where K: Mul<&'a P, Output = P> {
        let lhs = self.calc_signature_verifier();
        let e = match K::from_vec(&challenge.hash()) {
            Ok(e) => e,
            Err(_) => return false,
        };
        let rhs = self.public_nonce.clone() + e * public_key;
        // Implementors should make this a constant time comparison
        lhs == rhs
    }

<<<<<<< HEAD
    fn sign<D: Digest>(secret: &Self::Scalar, nonce: &Self::Scalar, challenge: &Challenge<D>) -> Result<Self,
        SignatureError>;

    /// Check whether the given signature is valid for the given message and public key
    fn verify<D: Digest>(&self, public_key: &Self::Point, challenge: &Challenge<D>) -> bool;
=======
    #[inline]
    pub fn get_signature(&self) -> &K {
        &self.signature
    }

    #[inline]
    pub fn get_public_nonce(&self) -> &P {
        &self.public_nonce
    }
}
>>>>>>> 095ba122

impl<'a, 'b, P, K> Add<&'b SchnorrSignature<P, K>> for &'a SchnorrSignature<P, K>
where
    P: PublicKey<K = K>,
    &'a P: Add<&'b P, Output = P>,
    K: SecretKey,
    &'a K: Add<&'b K, Output = K>,
{
    type Output = SchnorrSignature<P, K>;

<<<<<<< HEAD
    fn get_public_nonce(&self) -> &Self::Point;
}


impl<P, K> SchnorrSignature for Signature<P, K>
    where
        P: PublicKey<K=K>,
        K: SecretKey,
{
    type Scalar = K;
    type Point = P;

    fn new(public_nonce: Self::Point, signature: Self::Scalar) -> Self {
        Signature { public_nonce, signature }
    }

    fn sign<D: Digest>(secret: &Self::Scalar, nonce: &Self::Scalar, challenge: &Challenge<D>) -> Result<Self,
        SignatureError> {
        // s = r + e.k
        let e = match Self::Scalar::from_vec(&challenge.hash()) {
            Ok(e) => e,
            Err(_) => return Err(SignatureError::InvalidChallenge),
        };
        let s = &nonce + &(&secret * &e);
        let public_nonce = Self::Point::from_secret_key(nonce);
        Some(Self::new(public_nonce, s))
    }

    fn verify<D: Digest>(&self, public_key: &Self::Point, challenge: &Challenge<D>) -> bool {
        unimplemented!()
    }

    fn get_signature(&self) -> &Self::Scalar {
        unimplemented!()
    }

    fn get_public_nonce(&self) -> &Self::Point {
        unimplemented!()
=======
    fn add(self, rhs: &'b SchnorrSignature<P, K>) -> SchnorrSignature<P, K> {
        let r_sum = self.get_public_nonce() + rhs.get_public_nonce();
        let s_sum = self.get_signature() + rhs.get_signature();
        SchnorrSignature::new(r_sum, s_sum)
>>>>>>> 095ba122
    }
}<|MERGE_RESOLUTION|>--- conflicted
+++ resolved
@@ -2,25 +2,6 @@
 //! This module defines generic traits for handling the digital signature operations, agnostic
 //! of the underlying elliptic curve implementation
 
-<<<<<<< HEAD
-use crate::keys::{PublicKey, SecretKey};
-use crate::challenge::Challenge;
-use digest::Digest;
-use derive_error::Error;
-use crate::common::ByteArrayError;
-use core::num::flt2dec::Sign;
-
-#[derive(Debug, Error, PartialEq, Eq)]
-pub enum SignatureError {
-    // An invalid challenge was provided
-    InvalidChallenge,
-}
-
-
-#[allow(non_snake_case)]
-pub struct Signature<P, K> where
-    P: PublicKey<K=K>,
-=======
 use crate::{
     challenge::Challenge,
     keys::{PublicKey, SecretKey},
@@ -40,18 +21,12 @@
 pub struct SchnorrSignature<P, K>
 where
     P: PublicKey<K = K>,
->>>>>>> 095ba122
     K: SecretKey,
 {
     public_nonce: P,
     signature: K,
 }
 
-<<<<<<< HEAD
-pub trait SchnorrSignature {
-    type Scalar: SecretKey;
-    type Point: PublicKey<K=Self::Scalar>;
-=======
 impl<P, K> SchnorrSignature<P, K>
 where
     P: PublicKey<K = K>,
@@ -83,7 +58,6 @@
         let s = ek + nonce;
         Ok(Self::new(public_nonce, s))
     }
->>>>>>> 095ba122
 
     pub fn verify<'a, D: Digest>(&self, public_key: &'a P, challenge: Challenge<D>) -> bool
     where K: Mul<&'a P, Output = P> {
@@ -97,13 +71,6 @@
         lhs == rhs
     }
 
-<<<<<<< HEAD
-    fn sign<D: Digest>(secret: &Self::Scalar, nonce: &Self::Scalar, challenge: &Challenge<D>) -> Result<Self,
-        SignatureError>;
-
-    /// Check whether the given signature is valid for the given message and public key
-    fn verify<D: Digest>(&self, public_key: &Self::Point, challenge: &Challenge<D>) -> bool;
-=======
     #[inline]
     pub fn get_signature(&self) -> &K {
         &self.signature
@@ -114,7 +81,6 @@
         &self.public_nonce
     }
 }
->>>>>>> 095ba122
 
 impl<'a, 'b, P, K> Add<&'b SchnorrSignature<P, K>> for &'a SchnorrSignature<P, K>
 where
@@ -125,50 +91,9 @@
 {
     type Output = SchnorrSignature<P, K>;
 
-<<<<<<< HEAD
-    fn get_public_nonce(&self) -> &Self::Point;
-}
-
-
-impl<P, K> SchnorrSignature for Signature<P, K>
-    where
-        P: PublicKey<K=K>,
-        K: SecretKey,
-{
-    type Scalar = K;
-    type Point = P;
-
-    fn new(public_nonce: Self::Point, signature: Self::Scalar) -> Self {
-        Signature { public_nonce, signature }
-    }
-
-    fn sign<D: Digest>(secret: &Self::Scalar, nonce: &Self::Scalar, challenge: &Challenge<D>) -> Result<Self,
-        SignatureError> {
-        // s = r + e.k
-        let e = match Self::Scalar::from_vec(&challenge.hash()) {
-            Ok(e) => e,
-            Err(_) => return Err(SignatureError::InvalidChallenge),
-        };
-        let s = &nonce + &(&secret * &e);
-        let public_nonce = Self::Point::from_secret_key(nonce);
-        Some(Self::new(public_nonce, s))
-    }
-
-    fn verify<D: Digest>(&self, public_key: &Self::Point, challenge: &Challenge<D>) -> bool {
-        unimplemented!()
-    }
-
-    fn get_signature(&self) -> &Self::Scalar {
-        unimplemented!()
-    }
-
-    fn get_public_nonce(&self) -> &Self::Point {
-        unimplemented!()
-=======
     fn add(self, rhs: &'b SchnorrSignature<P, K>) -> SchnorrSignature<P, K> {
         let r_sum = self.get_public_nonce() + rhs.get_public_nonce();
         let s_sum = self.get_signature() + rhs.get_signature();
         SchnorrSignature::new(r_sum, s_sum)
->>>>>>> 095ba122
     }
 }