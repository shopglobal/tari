// Copyright 2019 The Tari Project
//
// Redistribution and use in source and binary forms, with or without modification, are permitted provided that the
// following conditions are met:
//
// 1. Redistributions of source code must retain the above copyright notice, this list of conditions and the following
// disclaimer.
//
// 2. Redistributions in binary form must reproduce the above copyright notice, this list of conditions and the
// following disclaimer in the documentation and/or other materials provided with the distribution.
//
// 3. Neither the name of the copyright holder nor the names of its contributors may be used to endorse or promote
// products derived from this software without specific prior written permission.
//
// THIS SOFTWARE IS PROVIDED BY THE COPYRIGHT HOLDERS AND CONTRIBUTORS "AS IS" AND ANY EXPRESS OR IMPLIED WARRANTIES,
// INCLUDING, BUT NOT LIMITED TO, THE IMPLIED WARRANTIES OF MERCHANTABILITY AND FITNESS FOR A PARTICULAR PURPOSE ARE
// DISCLAIMED. IN NO EVENT SHALL THE COPYRIGHT HOLDER OR CONTRIBUTORS BE LIABLE FOR ANY DIRECT, INDIRECT, INCIDENTAL,
// SPECIAL, EXEMPLARY, OR CONSEQUENTIAL DAMAGES (INCLUDING, BUT NOT LIMITED TO, PROCUREMENT OF SUBSTITUTE GOODS OR
// SERVICES; LOSS OF USE, DATA, OR PROFITS; OR BUSINESS INTERRUPTION) HOWEVER CAUSED AND ON ANY THEORY OF LIABILITY,
// WHETHER IN CONTRACT, STRICT LIABILITY, OR TORT (INCLUDING NEGLIGENCE OR OTHERWISE) ARISING IN ANY WAY OUT OF THE
// USE OF THIS SOFTWARE, EVEN IF ADVISED OF THE POSSIBILITY OF SUCH DAMAGE.

//! The Tari-compatible implementation of Ristretto based on the curve25519-dalek implementation
use crate::{
    common::{ByteArray, ByteArrayError},
    keys::{PublicKey, SecretKey, SecretKeyFactory},
};
use curve25519_dalek::{
    constants::RISTRETTO_BASEPOINT_TABLE,
    ristretto::{CompressedRistretto, RistrettoPoint},
    scalar::Scalar,
    traits::MultiscalarMul,
};
use rand::{CryptoRng, Rng};
use std::{
    cmp::Ordering,
    ops::{Add, Mul, Sub},
};

/// The [SecretKey](trait.SecretKey.html) implementation for [Ristretto](https://ristretto.group) is a thin wrapper
/// around the Dalek [Scalar](struct.Scalar.html) type, representing a 256-bit integer (mod the group order).
///
/// ## Creating secret keys
/// [ByteArray](trait.ByteArray.html) and [SecretKeyFactory](trait.SecretKeyFactory.html) are implemented for
/// [SecretKey](struct .SecretKey.html), so any of the following work (note that hex strings and byte array are
/// little-endian):
///
/// ```edition2018
/// use crypto::ristretto::RistrettoSecretKey as SecretKey;
/// use crypto::keys::SecretKeyFactory;
/// use crypto::common::ByteArray;
/// use rand;
///
/// let mut rng = rand::OsRng::new().unwrap();
/// let _k1 = SecretKey::from_bytes(&[1,0,0,0, 0,0,0,0, 0,0,0,0, 0,0,0,0, 0,0,0,0, 0,0,0,0, 0,0,0,0, 0,0,0,0]);
/// let _k2 = SecretKey::from_hex(&"100000002000000030000000040000000");
/// let _k3 = SecretKey::random(&mut rng);
/// ```
#[derive(PartialEq, Eq, Clone, Copy, Debug)]
pub struct RistrettoSecretKey(pub(crate) Scalar);

const SCALAR_LENGTH: usize = 32;
const PUBLIC_KEY_LENGTH: usize = 32;

//-----------------------------------------   Ristretto Secret Key    ------------------------------------------------//
impl SecretKey for RistrettoSecretKey {
    fn key_length() -> usize {
        SCALAR_LENGTH
    }
}

/// Return a random secret key on the `ristretto255` curve using the supplied CSPRNG.
impl SecretKeyFactory for RistrettoSecretKey {
    fn random<R: CryptoRng + Rng>(rng: &mut R) -> Self {
        RistrettoSecretKey(Scalar::random(rng))
    }
}

//-------------------------------------  Ristretto Secret Key ByteArray  ---------------------------------------------//

impl ByteArray for RistrettoSecretKey {
    /// Create a secret key on the Ristretto255 curve using the given little-endian byte array. If the byte array is
    /// not exactly 32 bytes long, `from_bytes` returns an error. This function is guaranteed to return a valid key
    /// in the group since it performs a mod _l_ on the input.
    fn from_bytes(bytes: &[u8]) -> Result<RistrettoSecretKey, ByteArrayError>
    where Self: Sized {
        if bytes.len() != 32 {
            return Err(ByteArrayError::IncorrectLength);
        }
        let mut a = [0u8; 32];
        a.copy_from_slice(bytes);
        let k = Scalar::from_bytes_mod_order(a);
        Ok(RistrettoSecretKey(k))
    }

    /// Return the byte array for the secret key in little-endian order
    fn to_bytes(&self) -> &[u8] {
        self.0.as_bytes()
    }
}

//----------------------------------   RistrettoSecretKey Mul / Add / Sub --------------------------------------------//

impl<'a, 'b> Mul<&'b RistrettoPublicKey> for &'a RistrettoSecretKey {
    type Output = RistrettoPublicKey;

    fn mul(self, rhs: &'b RistrettoPublicKey) -> RistrettoPublicKey {
        let p = &self.0 * &rhs.point;
        RistrettoPublicKey::new_from_pk(p)
    }
}

impl<'a, 'b> Add<&'b RistrettoSecretKey> for &'a RistrettoSecretKey {
    type Output = RistrettoSecretKey;

    fn add(self, rhs: &'b RistrettoSecretKey) -> RistrettoSecretKey {
        let k = &self.0 + &rhs.0;
        RistrettoSecretKey(k)
    }
}

<<<<<<< HEAD
impl Mul<RistrettoPublicKey> for RistrettoSecretKey {
    type Output = RistrettoPublicKey;

    fn mul(self, rhs: RistrettoPublicKey) -> RistrettoPublicKey {
        let p = &self.0 * &rhs.point;
        RistrettoPublicKey::new_from_pk(p)
    }
}

impl Mul<&RistrettoPublicKey> for RistrettoSecretKey {
    type Output = RistrettoPublicKey;

    fn mul(self, rhs: &RistrettoPublicKey) -> RistrettoPublicKey {
        let p = &self.0 * &rhs.point;
        RistrettoPublicKey::new_from_pk(p)
    }
}
=======
impl<'a, 'b> Sub<&'b RistrettoSecretKey> for &'a RistrettoSecretKey {
    type Output = RistrettoSecretKey;

    fn sub(self, rhs: &'b RistrettoSecretKey) -> RistrettoSecretKey {
        RistrettoSecretKey(&self.0 - &rhs.0)
    }
}

define_add_variants!(LHS = RistrettoSecretKey, RHS = RistrettoSecretKey, Output = RistrettoSecretKey);
define_sub_variants!(LHS = RistrettoSecretKey, RHS = RistrettoSecretKey, Output = RistrettoSecretKey);
define_mul_variants!(LHS = RistrettoSecretKey, RHS = RistrettoPublicKey, Output = RistrettoPublicKey);
>>>>>>> 095ba122

//--------------------------------------------- Ristretto Public Key -------------------------------------------------//

/// The [PublicKey](trait.PublicKey.html) implementation for `ristretto255` is a thin wrapper around the dalek
/// library's [RistrettoPoint](struct.RistrettoPoint.html).
///
/// ## Creating public keys
/// Both [PublicKey](trait.PublicKey.html) and [ByteArray](trait.ByteArray.html) are implemented on
/// `RistrettoPublicKey` so all of the following will work:
/// ```edition2018
/// use crypto::ristretto::{ RistrettoPublicKey, RistrettoSecretKey as SecretKey };
/// use crypto::common::ByteArray;
/// use crypto::keys::{ PublicKey, SecretKeyFactory };
/// use rand;
///
/// let mut rng = rand::OsRng::new().unwrap();
/// let _p1 = RistrettoPublicKey::from_bytes(&[224, 196, 24, 247, 200, 217, 196, 205, 215, 57, 91, 147, 234, 18, 79, 58, 217,
/// 144, 33, 187, 104, 29, 252, 51, 2, 169, 217, 154, 46, 83, 230, 78]);
/// let _p2 = RistrettoPublicKey::from_hex(&"e882b131016b52c1d3337080187cf768423efccbb517bb495ab812c4160ff44e");
/// let sk = SecretKey::random(&mut rng);
/// let _p3 = RistrettoPublicKey::from_secret_key(&sk);
/// ```
#[derive(Clone, Copy, Debug)]
pub struct RistrettoPublicKey {
    pub(crate) point: RistrettoPoint,
    pub(crate) compressed: CompressedRistretto,
}

impl RistrettoPublicKey {
    // Private constructor
    pub(crate) fn new_from_pk(pk: RistrettoPoint) -> RistrettoPublicKey {
        RistrettoPublicKey { point: pk, compressed: pk.compress() }
    }
}

impl PublicKey for RistrettoPublicKey {
    type K = RistrettoSecretKey;

    /// Generates a new Public key from the given secret key
    fn from_secret_key(k: &Self::K) -> RistrettoPublicKey {
        let pk = &k.0 * &RISTRETTO_BASEPOINT_TABLE;
        RistrettoPublicKey::new_from_pk(pk)
    }

    fn key_length() -> usize {
        PUBLIC_KEY_LENGTH
    }

    fn batch_mul(scalars: &Vec<Self::K>, points: &Vec<Self>) -> Self {
        let p: Vec<RistrettoPoint> = points.iter().map(|p| p.point.clone()).collect();
        let s: Vec<Scalar> = scalars.iter().map(|k| k.0.clone()).collect();
        let p = RistrettoPoint::multiscalar_mul(s, p);
        RistrettoPublicKey::new_from_pk(p)
    }
}

//------------------------------------ PublicKey PartialEq, Eq, Ord impl ---------------------------------------------//

impl PartialEq for RistrettoPublicKey {
    fn eq(&self, other: &RistrettoPublicKey) -> bool {
        // Although this is slower than `self.compressed == other.compressed`, expanded point comparison is an equal
        // time comparision
        self.point == other.point
    }
}

impl Eq for RistrettoPublicKey {}

impl PartialOrd for RistrettoPublicKey {
    fn partial_cmp(&self, other: &RistrettoPublicKey) -> Option<Ordering> {
        self.compressed.to_bytes().partial_cmp(&other.compressed.to_bytes())
    }
}

impl Ord for RistrettoPublicKey {
    fn cmp(&self, other: &Self) -> Ordering {
        self.compressed.to_bytes().cmp(&other.compressed.to_bytes())
    }
}

<<<<<<< HEAD
=======
//---------------------------------- PublicKey ByteArray implementation  ---------------------------------------------//

>>>>>>> 095ba122
impl ByteArray for RistrettoPublicKey {
    /// Create a new `RistrettoPublicKey` instance form the given byte array. The constructor returns errors under
    /// the following circumstances:
    /// * The byte array is not exactly 32 bytes
    /// * The byte array does not represent a valid (compressed) point on the ristretto255 curve
    fn from_bytes(bytes: &[u8]) -> Result<RistrettoPublicKey, ByteArrayError>
    where Self: Sized {
        // Check the length here, because The Ristretto constructor panics rather than returning an error
        if bytes.len() != 32 {
            return Err(ByteArrayError::IncorrectLength);
        }
        let pk = CompressedRistretto::from_slice(bytes);
        match pk.decompress() {
            None => Err(ByteArrayError::ConversionError("Invalid compressed Ristretto point".to_string())),
            Some(p) => Ok(RistrettoPublicKey::new_from_pk(p)),
        }
    }

    /// Return the little-endian byte array representation of the compressed public key
    fn to_bytes(&self) -> &[u8] {
        self.compressed.as_bytes()
    }
}

//----------------------------------         PublicKey Add / Sub / Mul   ---------------------------------------------//

impl<'a, 'b> Add<&'b RistrettoPublicKey> for &'a RistrettoPublicKey {
    type Output = RistrettoPublicKey;

    fn add(self, rhs: &'b RistrettoPublicKey) -> RistrettoPublicKey {
        let p_sum = &self.point + &rhs.point;
        RistrettoPublicKey::new_from_pk(p_sum)
    }
}

<<<<<<< HEAD
impl Add for RistrettoPublicKey {
    type Output = RistrettoPublicKey;

    fn add(self, rhs: RistrettoPublicKey) -> Self::Output {
        &self + &rhs
    }
}

impl Sub for &RistrettoPublicKey {
    type Output = RistrettoPublicKey;

    fn sub(self, rhs: &RistrettoPublicKey) -> Self::Output {
        let p_sum = &self.point - &rhs.point;
        RistrettoPublicKey::new_from_pk(p_sum)
    }
}

impl Add for &RistrettoSecretKey {
=======
impl<'a, 'b> Sub<&'b RistrettoPublicKey> for &'a RistrettoPublicKey {
    type Output = RistrettoPublicKey;

    fn sub(self, rhs: &RistrettoPublicKey) -> RistrettoPublicKey {
        let p_sum = &self.point - &rhs.point;
        RistrettoPublicKey::new_from_pk(p_sum)
    }
}

impl<'a, 'b> Mul<&'b RistrettoSecretKey> for &'a RistrettoPublicKey {
    type Output = RistrettoPublicKey;

    fn mul(self, rhs: &'b RistrettoSecretKey) -> RistrettoPublicKey {
        let p = &rhs.0 * &self.point;
        RistrettoPublicKey::new_from_pk(p)
    }
}

impl<'a, 'b> Mul<&'b RistrettoSecretKey> for &'a RistrettoSecretKey {
>>>>>>> 095ba122
    type Output = RistrettoSecretKey;

    fn mul(self, rhs: &'b RistrettoSecretKey) -> RistrettoSecretKey {
        let p = &rhs.0 * &self.0;
        RistrettoSecretKey(p)
    }
}

<<<<<<< HEAD
impl Sub for &RistrettoSecretKey {
    type Output = RistrettoSecretKey;

    fn sub(self, rhs: &RistrettoSecretKey) -> Self::Output {
        RistrettoSecretKey(&self.0 - &rhs.0)
    }
}

impl Mul<RistrettoSecretKey> for RistrettoPublicKey {
    type Output = Self;

    fn mul(self, rhs: RistrettoSecretKey) -> Self {
        let p = &rhs.0 * &self.point;
        RistrettoPublicKey::new_from_pk(p)
    }
}
=======
define_add_variants!(LHS = RistrettoPublicKey, RHS = RistrettoPublicKey, Output = RistrettoPublicKey);
define_sub_variants!(LHS = RistrettoPublicKey, RHS = RistrettoPublicKey, Output = RistrettoPublicKey);
define_mul_variants!(LHS = RistrettoPublicKey, RHS = RistrettoSecretKey, Output = RistrettoPublicKey);
define_mul_variants!(LHS = RistrettoSecretKey, RHS = RistrettoSecretKey, Output = RistrettoSecretKey);

//----------------------------------         PublicKey From implementations      -------------------------------------//
>>>>>>> 095ba122

impl From<RistrettoSecretKey> for Scalar {
    fn from(k: RistrettoSecretKey) -> Self {
        k.0
    }
}

impl From<RistrettoPublicKey> for RistrettoPoint {
    fn from(pk: RistrettoPublicKey) -> Self {
        pk.point
    }
}

impl From<&RistrettoPublicKey> for RistrettoPoint {
    fn from(pk: &RistrettoPublicKey) -> Self {
        pk.point
    }
}

impl From<RistrettoPublicKey> for CompressedRistretto {
    fn from(pk: RistrettoPublicKey) -> Self {
        pk.compressed
    }
}

//--------------------------------------------------------------------------------------------------------------------//
//                                                     Tests                                                          //
//--------------------------------------------------------------------------------------------------------------------//

#[cfg(test)]
mod test {
    use super::*;
    use crate::{
        common::ByteArray,
        keys::{PublicKey, SecretKeyFactory},
        ristretto::test_common::get_keypair,
    };
    use rand;

    #[test]
    fn test_generation() {
        let mut rng = rand::OsRng::new().unwrap();
        let k1 = RistrettoSecretKey::random(&mut rng);
        let k2 = RistrettoSecretKey::random(&mut rng);
        assert_ne!(k1, k2);
    }

    #[test]
    fn invalid_secret_key_bytes() {
        RistrettoSecretKey::from_bytes(&[1, 2, 3]).expect_err("Secret keys should be 32 bytes");
    }

    #[test]
    fn create_public_key() {
        let encodings_of_small_multiples = [
            // This is the identity point
            "0000000000000000000000000000000000000000000000000000000000000000",
            // This is the basepoint
            "e2f2ae0a6abc4e71a884a961c500515f58e30b6aa582dd8db6a65945e08d2d76",
            // These are small multiples of the basepoint
            "6a493210f7499cd17fecb510ae0cea23a110e8d5b901f8acadd3095c73a3b919",
            "94741f5d5d52755ece4f23f044ee27d5d1ea1e2bd196b462166b16152a9d0259",
            "da80862773358b466ffadfe0b3293ab3d9fd53c5ea6c955358f568322daf6a57",
            "e882b131016b52c1d3337080187cf768423efccbb517bb495ab812c4160ff44e",
            "f64746d3c92b13050ed8d80236a7f0007c3b3f962f5ba793d19a601ebb1df403",
            "44f53520926ec81fbd5a387845beb7df85a96a24ece18738bdcfa6a7822a176d",
            "903293d8f2287ebe10e2374dc1a53e0bc887e592699f02d077d5263cdd55601c",
            "02622ace8f7303a31cafc63f8fc48fdc16e1c8c8d234b2f0d6685282a9076031",
            "20706fd788b2720a1ed2a5dad4952b01f413bcf0e7564de8cdc816689e2db95f",
            "bce83f8ba5dd2fa572864c24ba1810f9522bc6004afe95877ac73241cafdab42",
            "e4549ee16b9aa03099ca208c67adafcafa4c3f3e4e5303de6026e3ca8ff84460",
            "aa52e000df2e16f55fb1032fc33bc42742dad6bd5a8fc0be0167436c5948501f",
            "46376b80f409b29dc2b5f6f0c52591990896e5716f41477cd30085ab7f10301e",
            "e0c418f7c8d9c4cdd7395b93ea124f3ad99021bb681dfc3302a9d99a2e53e64e",
        ];
        let mut bytes = [0u8; 32];
        for i in 0u8..16 {
            let pk = RistrettoPublicKey::from_hex(&encodings_of_small_multiples[i as usize]).unwrap();
            bytes[0] = i;
            let sk = RistrettoSecretKey::from_bytes(&bytes).unwrap();
            let pk2 = RistrettoPublicKey::from_secret_key(&sk);
            assert_eq!(pk, pk2);
        }
    }

    #[test]
    fn secret_to_hex() {
        let mut rng = rand::OsRng::new().unwrap();
        let sk = RistrettoSecretKey::random(&mut rng);
        let hex = sk.to_hex();
        let sk2 = RistrettoSecretKey::from_hex(&hex).unwrap();
        assert_eq!(sk, sk2);
    }

    #[test]
    fn pubkey_to_hex() {
        let mut rng = rand::OsRng::new().unwrap();
        let sk = RistrettoSecretKey::random(&mut rng);
        let pk = RistrettoPublicKey::from_secret_key(&sk);
        let hex = pk.to_hex();
        let pk2 = RistrettoPublicKey::from_hex(&hex).unwrap();
        assert_eq!(pk, pk2);
    }

    #[test]
    fn secret_to_vec() {
        let mut rng = rand::OsRng::new().unwrap();
        let sk = RistrettoSecretKey::random(&mut rng);
        let vec = sk.to_vec();
        let sk2 = RistrettoSecretKey::from_vec(&vec).unwrap();
        assert_eq!(sk, sk2);
    }

    #[test]
    fn public_to_vec() {
        let mut rng = rand::OsRng::new().unwrap();
        let sk = RistrettoSecretKey::random(&mut rng);
        let pk = RistrettoPublicKey::from_secret_key(&sk);
        let vec = pk.to_vec();
        let pk2 = RistrettoPublicKey::from_vec(&vec).unwrap();
        assert_eq!(pk, pk2);
    }

    /// These test vectors are from https://ristretto.group/test_vectors/ristretto255.html
    #[test]
    fn bad_keys() {
        let bad_encodings = [
            // These are all bad because they're non-canonical field encodings.
            "00ffffffffffffffffffffffffffffffffffffffffffffffffffffffffffffff",
            "ffffffffffffffffffffffffffffffffffffffffffffffffffffffffffffff7f",
            "f3ffffffffffffffffffffffffffffffffffffffffffffffffffffffffffff7f",
            "edffffffffffffffffffffffffffffffffffffffffffffffffffffffffffff7f",
            // These are all bad because they're negative field elements.
            "0100000000000000000000000000000000000000000000000000000000000000",
            "01ffffffffffffffffffffffffffffffffffffffffffffffffffffffffffff7f",
            "ed57ffd8c914fb201471d1c3d245ce3c746fcbe63a3679d51b6a516ebebe0e20",
            "c34c4e1826e5d403b78e246e88aa051c36ccf0aafebffe137d148a2bf9104562",
            "c940e5a4404157cfb1628b108db051a8d439e1a421394ec4ebccb9ec92a8ac78",
            "47cfc5497c53dc8e61c91d17fd626ffb1c49e2bca94eed052281b510b1117a24",
            "f1c6165d33367351b0da8f6e4511010c68174a03b6581212c71c0e1d026c3c72",
            "87260f7a2f12495118360f02c26a470f450dadf34a413d21042b43b9d93e1309",
            // These are all bad because they give a nonsquare x^2.
            "26948d35ca62e643e26a83177332e6b6afeb9d08e4268b650f1f5bbd8d81d371",
            "4eac077a713c57b4f4397629a4145982c661f48044dd3f96427d40b147d9742f",
            "de6a7b00deadc788eb6b6c8d20c0ae96c2f2019078fa604fee5b87d6e989ad7b",
            "bcab477be20861e01e4a0e295284146a510150d9817763caf1a6f4b422d67042",
            "2a292df7e32cababbd9de088d1d1abec9fc0440f637ed2fba145094dc14bea08",
            "f4a9e534fc0d216c44b218fa0c42d99635a0127ee2e53c712f70609649fdff22",
            "8268436f8c4126196cf64b3c7ddbda90746a378625f9813dd9b8457077256731",
            "2810e5cbc2cc4d4eece54f61c6f69758e289aa7ab440b3cbeaa21995c2f4232b",
            // These are all bad because they give a negative xy value.
            "3eb858e78f5a7254d8c9731174a94f76755fd3941c0ac93735c07ba14579630e",
            "a45fdc55c76448c049a1ab33f17023edfb2be3581e9c7aade8a6125215e04220",
            "d483fe813c6ba647ebbfd3ec41adca1c6130c2beeee9d9bf065c8d151c5f396e",
            "8a2e1d30050198c65a54483123960ccc38aef6848e1ec8f5f780e8523769ba32",
            "32888462f8b486c68ad7dd9610be5192bbeaf3b443951ac1a8118419d9fa097b",
            "227142501b9d4355ccba290404bde41575b037693cef1f438c47f8fbf35d1165",
            "5c37cc491da847cfeb9281d407efc41e15144c876e0170b499a96a22ed31e01e",
            "445425117cb8c90edcbc7c1cc0e74f747f2c1efa5630a967c64f287792a48a4b",
            // This is s = -1, which causes y = 0.
            "ecffffffffffffffffffffffffffffffffffffffffffffffffffffffffffff7f",
        ];
        // Test that all of the bad encodings are rejected
        for bad_encoding in &bad_encodings {
            RistrettoPublicKey::from_hex(bad_encoding).expect_err(&format!("Encoding {} should fail", bad_encoding));
        }
    }

    #[test]
    fn batch_mul() {
        let (k1, p1) = get_keypair();
        let (k2, p2) = get_keypair();
        let p_slow = &(k1 * &p1) + &(k2 * &p2);
        let b_batch = RistrettoPublicKey::batch_mul(&vec![k1, k2], &vec![p1, p2]);
        assert_eq!(p_slow, b_batch);
    }
}<|MERGE_RESOLUTION|>--- conflicted
+++ resolved
@@ -119,25 +119,6 @@
     }
 }
 
-<<<<<<< HEAD
-impl Mul<RistrettoPublicKey> for RistrettoSecretKey {
-    type Output = RistrettoPublicKey;
-
-    fn mul(self, rhs: RistrettoPublicKey) -> RistrettoPublicKey {
-        let p = &self.0 * &rhs.point;
-        RistrettoPublicKey::new_from_pk(p)
-    }
-}
-
-impl Mul<&RistrettoPublicKey> for RistrettoSecretKey {
-    type Output = RistrettoPublicKey;
-
-    fn mul(self, rhs: &RistrettoPublicKey) -> RistrettoPublicKey {
-        let p = &self.0 * &rhs.point;
-        RistrettoPublicKey::new_from_pk(p)
-    }
-}
-=======
 impl<'a, 'b> Sub<&'b RistrettoSecretKey> for &'a RistrettoSecretKey {
     type Output = RistrettoSecretKey;
 
@@ -149,7 +130,6 @@
 define_add_variants!(LHS = RistrettoSecretKey, RHS = RistrettoSecretKey, Output = RistrettoSecretKey);
 define_sub_variants!(LHS = RistrettoSecretKey, RHS = RistrettoSecretKey, Output = RistrettoSecretKey);
 define_mul_variants!(LHS = RistrettoSecretKey, RHS = RistrettoPublicKey, Output = RistrettoPublicKey);
->>>>>>> 095ba122
 
 //--------------------------------------------- Ristretto Public Key -------------------------------------------------//
 
@@ -230,11 +210,8 @@
     }
 }
 
-<<<<<<< HEAD
-=======
 //---------------------------------- PublicKey ByteArray implementation  ---------------------------------------------//
 
->>>>>>> 095ba122
 impl ByteArray for RistrettoPublicKey {
     /// Create a new `RistrettoPublicKey` instance form the given byte array. The constructor returns errors under
     /// the following circumstances:
@@ -270,26 +247,6 @@
     }
 }
 
-<<<<<<< HEAD
-impl Add for RistrettoPublicKey {
-    type Output = RistrettoPublicKey;
-
-    fn add(self, rhs: RistrettoPublicKey) -> Self::Output {
-        &self + &rhs
-    }
-}
-
-impl Sub for &RistrettoPublicKey {
-    type Output = RistrettoPublicKey;
-
-    fn sub(self, rhs: &RistrettoPublicKey) -> Self::Output {
-        let p_sum = &self.point - &rhs.point;
-        RistrettoPublicKey::new_from_pk(p_sum)
-    }
-}
-
-impl Add for &RistrettoSecretKey {
-=======
 impl<'a, 'b> Sub<&'b RistrettoPublicKey> for &'a RistrettoPublicKey {
     type Output = RistrettoPublicKey;
 
@@ -309,7 +266,6 @@
 }
 
 impl<'a, 'b> Mul<&'b RistrettoSecretKey> for &'a RistrettoSecretKey {
->>>>>>> 095ba122
     type Output = RistrettoSecretKey;
 
     fn mul(self, rhs: &'b RistrettoSecretKey) -> RistrettoSecretKey {
@@ -318,31 +274,12 @@
     }
 }
 
-<<<<<<< HEAD
-impl Sub for &RistrettoSecretKey {
-    type Output = RistrettoSecretKey;
-
-    fn sub(self, rhs: &RistrettoSecretKey) -> Self::Output {
-        RistrettoSecretKey(&self.0 - &rhs.0)
-    }
-}
-
-impl Mul<RistrettoSecretKey> for RistrettoPublicKey {
-    type Output = Self;
-
-    fn mul(self, rhs: RistrettoSecretKey) -> Self {
-        let p = &rhs.0 * &self.point;
-        RistrettoPublicKey::new_from_pk(p)
-    }
-}
-=======
 define_add_variants!(LHS = RistrettoPublicKey, RHS = RistrettoPublicKey, Output = RistrettoPublicKey);
 define_sub_variants!(LHS = RistrettoPublicKey, RHS = RistrettoPublicKey, Output = RistrettoPublicKey);
 define_mul_variants!(LHS = RistrettoPublicKey, RHS = RistrettoSecretKey, Output = RistrettoPublicKey);
 define_mul_variants!(LHS = RistrettoSecretKey, RHS = RistrettoSecretKey, Output = RistrettoSecretKey);
 
 //----------------------------------         PublicKey From implementations      -------------------------------------//
->>>>>>> 095ba122
 
 impl From<RistrettoSecretKey> for Scalar {
     fn from(k: RistrettoSecretKey) -> Self {
